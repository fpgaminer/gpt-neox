--- conflicted
+++ resolved
@@ -17,11 +17,7 @@
 from gpt_neox.datasets import GPT2Dataset
 from gpt_neox.data_utils import get_tokenizer
 
-<<<<<<< HEAD
 from gpt_neox.utils import is_main, get_args, get_params, save_ds_checkpoint, load_ds_checkpoint, get_wandb_api_key
-=======
-from gpt_neox.utils import is_main, get_args, save_ds_checkpoint, load_ds_checkpoint
->>>>>>> db9642f1
 
 import gpt_neox
 
@@ -113,23 +109,12 @@
                                 **dset_params)
     eval_every = params.get("evaluate_every", 100)
 
-<<<<<<< HEAD
     if eval_every > 0:
         eval_dataset = GPT2Dataset(glob_pattern=dset_params["eval_path"],
                                 seq_len=params["seq_len"],
                                 train=False,
                                 mode='with_labels',
                                 **dset_params)
-=======
-    eval_dataset = GPT2Dataset(glob_pattern=dset_params["eval_path"],
-                            seq_len=args["seq_len"],
-                            train=False,
-                            mode='with_labels',
-                            **dset_params)
-
-    val_loader = DataLoader(eval_dataset, batch_size=args["eval_batch_size"])
-    val_loader = cycle(val_loader)
->>>>>>> db9642f1
 
     # optimizer
     ds_model_params = prepare_optimizer_parameters(model)
@@ -142,7 +127,6 @@
                                                                     model_parameters=ds_model_params,
                                                                     training_data=train_dataset)
     configure_checkpointing(model)
-<<<<<<< HEAD
 
     if use_wandb:
         wandb.config.update(params)
@@ -152,17 +136,12 @@
     pbar = trange(current_iteration, params.get('train_steps', 100000), mininterval=10., desc='Training Model', dynamic_ncols=True)
     if eval_every > 0:
       val_loader = build_eval_data_iter(eval_dataset, model)
-=======
-    current_iteration = load_ds_checkpoint(model, args, iteration=None)
-    pbar = trange(current_iteration, args.get('train_steps', 100000), mininterval=10., desc='Training Model', dynamic_ncols=True)
->>>>>>> db9642f1
     for i in pbar:
         loss = model.train_batch()
         if use_wandb:
             wandb.log({'loss': loss.item()})
         pbar.set_description(f'Training Loss: {loss.item():.4f}')
         pbar.update()
-<<<<<<< HEAD
         if not i % params.get('checkpoint_save_frequency', 1000) and i != 0:
             save_ds_checkpoint(i, model, params, params.get('keep_n_latest_checkpoints', 5), IS_MAIN)    
         if eval_every > 0 and not i % eval_every and i != 0:
@@ -170,8 +149,4 @@
             if IS_MAIN:
                 print(f'Eval Loss: {loss.item():.4f}')
             if use_wandb:
-                wandb.log({'eval_loss': loss.item()})
-=======
-        if not i % args.get('checkpoint_save_frequency', 1000) and i != 0:
-            save_ds_checkpoint(i, model, args, args.get('keep_n_latest_checkpoints', 5), IS_MAIN)
->>>>>>> db9642f1
+                wandb.log({'eval_loss': loss.item()})